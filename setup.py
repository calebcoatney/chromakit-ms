from setuptools import setup, find_packages

setup(
    name="chromakit-ms",
    version="0.1.0",
    description="A python application for GC-MS data analysis and visualization",
    author="Caleb Coatney",
    author_email="caleb.coatney@nrel.gov",
<<<<<<< HEAD
    url="https://github.com/NREL/chromakit-ms",
    packages=["ms_toolkit"],
=======
    url="https://github.com/calebcoatney/chromakit-ms",
    license="Apache-2.0",
    packages=find_packages(),
    py_modules=["main"],
>>>>>>> e9ba4a62
    include_package_data=True,
    package_data={
        "": ["*.qss", "*.png", "*.ico"],
    },
    entry_points={
        "console_scripts": [
            "chromakit-ms=main:main",
        ],
    },
    install_requires=[
        "PySide6>=6.0.0",
        "numpy",
        "scipy",
        "matplotlib",
        "scipy",
        "pybaselines",
        "rainbow-api",
        "pybaselines",
    ],
    extras_require={
        "ms": ["ms-toolkit-nrel"],
    },
    classifiers=[
        "Development Status :: 3 - Alpha",
        "Intended Audience :: Science/Research",
        "Programming Language :: Python :: 3",
        "Programming Language :: Python :: 3.7",
        "Programming Language :: Python :: 3.8",
        "Programming Language :: Python :: 3.9",
        "Programming Language :: Python :: 3.10",
        "Topic :: Scientific/Engineering :: Chemistry",
        "License :: OSI Approved :: Apache Software License",
    ],
    python_requires=">=3.7",
)<|MERGE_RESOLUTION|>--- conflicted
+++ resolved
@@ -6,15 +6,10 @@
     description="A python application for GC-MS data analysis and visualization",
     author="Caleb Coatney",
     author_email="caleb.coatney@nrel.gov",
-<<<<<<< HEAD
-    url="https://github.com/NREL/chromakit-ms",
-    packages=["ms_toolkit"],
-=======
     url="https://github.com/calebcoatney/chromakit-ms",
     license="Apache-2.0",
     packages=find_packages(),
     py_modules=["main"],
->>>>>>> e9ba4a62
     include_package_data=True,
     package_data={
         "": ["*.qss", "*.png", "*.ico"],
